import pytest
import numpy as np
from scipy.linalg import pinv, sqrtm
from scipy.stats import kstest, norm
from numpy.linalg import eig
import logging

from libMobility import *

sane_parameters = {
    "PSE": {"psi": 1.0, "Lx": 32, "Ly": 32, "Lz": 32, "shearStrain": 0.0},
    "NBody": {"algorithm": "advise"},
<<<<<<< HEAD
    "DPStokes": {"dt": 1, "Lx": 32, "Ly": 32, "zmin": -32, "zmax": 32},
=======
    "SelfMobility": {"parameter": 5.0},
>>>>>>> 2c69c366
}


def compute_M(solver, numberParticles):

    precision = np.float32 if solver.precision == "float" else np.float64

    size = 3*numberParticles
    M = np.zeros((size,size), dtype=precision)

    I = np.identity(size, dtype=precision)
    for i in range(0,size):
        forces = I[:,i].copy()
        mf = np.zeros(size, dtype=precision)
        solver.Mdot(forces, mf)

        M[:,i] = mf

    return M


def fluctuation_dissipation_KS(M, fluctuation_method):
    if M.shape[0] != M.shape[1] or not np.allclose(M, M.T):
        raise ValueError("Matrix M must be square and symmetric.")
    Sigma, Q = eig(M)
    ind = np.argsort(Sigma)
    Sigma = np.sort(Sigma)
    Q = Q[:, ind]
    MInvhalf = sqrtm(pinv(np.diag(Sigma))) @ Q.T
    # pick n so that the mean is
    # within +/- mu_a of the real mean
    # with probability mu_alpha for all N components
    N = Sigma.size
    mu_alpha = 0.99 ** (1 / N)
    mu_a = 0.05
    Ns = int(round(2 * (norm.ppf(mu_alpha) / mu_a) ** 2))
    ScaledNoise = np.full((N, Ns), np.nan)
    sing_check = Sigma < 1e-6
    ScaledNoise = (
        MInvhalf @ np.array([fluctuation_method() for _ in range(Ns)]).T
    ).squeeze()
    for m in range(N):
        if sing_check[m]:
            logging.info(f"Component {m}: Skipped due to zero singular value")
            continue
        noise_scaled = ScaledNoise[m, :]
        _, p = kstest(noise_scaled, "norm")
        assert p > (
            1 - mu_alpha
        ), f"KS test failed for component {m}, p = {p}, 1-mu_alpha = {1-mu_alpha}"


@pytest.mark.parametrize(
    ("Solver", "periodicity"),
    [
        (SelfMobility, ("open", "open", "open")),
        (PSE, ("periodic", "periodic", "periodic")),
        (NBody, ("open", "open", "open")),
        (DPStokes, ("periodic", "periodic", "open")),
        (DPStokes, ("periodic", "periodic", "single_wall")),
        (DPStokes, ("periodic", "periodic", "two_walls")),
    ],
)
@pytest.mark.parametrize("hydrodynamicRadius", [1.0, 0.95, 1.12])
def test_fluctuation_dissipation(Solver, periodicity, hydrodynamicRadius):

    precision = np.float32 if Solver.precision == "float" else np.float64

    solver = Solver(*periodicity)
    solver.setParameters(**sane_parameters[Solver.__name__])
    numberParticles = 10
    solver.initialize(
        temperature=0.5, # needs to be 1/2 to cancel out the sqrt(2*T) when computing Mdot
        viscosity=1.0,
        hydrodynamicRadius=hydrodynamicRadius,
        numberParticles=numberParticles,
    )
    positions = np.random.rand(numberParticles, 3).astype(precision)
    solver.setPositions(positions)
    M = compute_M(solver, numberParticles)

    def fluctuation_method():
        sqrtmnoise = np.zeros(numberParticles*3).astype(precision)
        solver.sqrtMdotW(sqrtmnoise, prefactor=1.0)
        return sqrtmnoise

    fluctuation_dissipation_KS(M, fluctuation_method)<|MERGE_RESOLUTION|>--- conflicted
+++ resolved
@@ -10,11 +10,8 @@
 sane_parameters = {
     "PSE": {"psi": 1.0, "Lx": 32, "Ly": 32, "Lz": 32, "shearStrain": 0.0},
     "NBody": {"algorithm": "advise"},
-<<<<<<< HEAD
     "DPStokes": {"dt": 1, "Lx": 32, "Ly": 32, "zmin": -32, "zmax": 32},
-=======
     "SelfMobility": {"parameter": 5.0},
->>>>>>> 2c69c366
 }
 
 
@@ -22,16 +19,16 @@
 
     precision = np.float32 if solver.precision == "float" else np.float64
 
-    size = 3*numberParticles
-    M = np.zeros((size,size), dtype=precision)
+    size = 3 * numberParticles
+    M = np.zeros((size, size), dtype=precision)
 
     I = np.identity(size, dtype=precision)
-    for i in range(0,size):
-        forces = I[:,i].copy()
+    for i in range(0, size):
+        forces = I[:, i].copy()
         mf = np.zeros(size, dtype=precision)
         solver.Mdot(forces, mf)
 
-        M[:,i] = mf
+        M[:, i] = mf
 
     return M
 
@@ -87,7 +84,7 @@
     solver.setParameters(**sane_parameters[Solver.__name__])
     numberParticles = 10
     solver.initialize(
-        temperature=0.5, # needs to be 1/2 to cancel out the sqrt(2*T) when computing Mdot
+        temperature=0.5,  # needs to be 1/2 to cancel out the sqrt(2*T) when computing Mdot
         viscosity=1.0,
         hydrodynamicRadius=hydrodynamicRadius,
         numberParticles=numberParticles,
@@ -97,7 +94,7 @@
     M = compute_M(solver, numberParticles)
 
     def fluctuation_method():
-        sqrtmnoise = np.zeros(numberParticles*3).astype(precision)
+        sqrtmnoise = np.zeros(numberParticles * 3).astype(precision)
         solver.sqrtMdotW(sqrtmnoise, prefactor=1.0)
         return sqrtmnoise
 
