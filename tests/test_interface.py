--- conflicted
+++ resolved
@@ -72,17 +72,7 @@
 def test_returns_mf_mt(Solver, periodicity):
 
     numberParticles = 1
-<<<<<<< HEAD
     solver = initialize_solver(Solver, periodicity, numberParticles, needsTorque=True)
-=======
-    solver.initialize(
-        temperature=1.0,
-        viscosity=1.0,
-        hydrodynamicRadius=hydrodynamicRadius,
-        numberParticles=numberParticles,
-        needsTorque=True,
-    )
->>>>>>> 4dafab7f
 
     # Set precision to be the same as compiled precision
     precision = np.float32 if Solver.precision == "float" else np.float64
@@ -158,7 +148,6 @@
     sqrtmw, _ = solver.hydrodynamicVelocities(forces)
     assert sqrtmw.shape == (numberParticles, 3)
 
-<<<<<<< HEAD
 @pytest.mark.parametrize(
     ("Solver", "periodicity"),
     [
@@ -186,27 +175,19 @@
 
     with pytest.raises(RuntimeError):
         u, w = solver.Mdot(forces, torques)
-=======
->>>>>>> 4dafab7f
-
-@pytest.mark.parametrize(
-    ("Solver", "periodicity"),
-    [
-        (SelfMobility, ("open", "open", "open")),
-<<<<<<< HEAD
+
+@pytest.mark.parametrize(
+    ("Solver", "periodicity"),
+    [
+        (SelfMobility, ("open", "open", "open")),
         (NBody, ("open", "open", "open")),
         (NBody, ("open", "open", "single_wall")),
         (PSE, ("periodic", "periodic", "periodic")),
-=======
-        (PSE, ("periodic", "periodic", "periodic")),
-        (NBody, ("open", "open", "open")),
->>>>>>> 4dafab7f
-        (DPStokes, ("periodic", "periodic", "open")),
-        (DPStokes, ("periodic", "periodic", "single_wall")),
-        (DPStokes, ("periodic", "periodic", "two_walls")),
-    ],
-)
-<<<<<<< HEAD
+        (DPStokes, ("periodic", "periodic", "open")),
+        (DPStokes, ("periodic", "periodic", "single_wall")),
+        (DPStokes, ("periodic", "periodic", "two_walls")),
+    ],
+)
 def test_no_positions_error(Solver, periodicity):
     # Test that the solver raises an error if Mdot, sqrtMdot, and hydroDisp are called before setting positions
     numberParticles = 1
@@ -225,10 +206,24 @@
 
     # with pytest.raises(RuntimeError, match=r"\[libMobility\]*"):
     #     u, _ = solver.hydrodynamicVelocities()
-=======
+    
+@pytest.mark.parametrize(
+    ("Solver", "periodicity"),
+    [
+        (SelfMobility, ("open", "open", "open")),
+        (NBody, ("open", "open", "open")),
+        (NBody, ("open", "open", "single_wall")),
+        (PSE, ("periodic", "periodic", "periodic")),
+        (DPStokes, ("periodic", "periodic", "open")),
+        (DPStokes, ("periodic", "periodic", "single_wall")),
+        (DPStokes, ("periodic", "periodic", "two_walls")),
+    ],
+)
 @pytest.mark.parametrize("needsTorque", [True, False])
 def test_hydrodisp_equivalent(Solver, periodicity, needsTorque):
     #  Check that calling Mdot is equivalent to calling hydrodynamicVelocities with temperature = 0
+    if needsTorque and Solver.__name__ == "PSE":
+        pytest.skip("PSE does not support torques")
     hydrodynamicRadius = 1.0
     solver = Solver(*periodicity)
     parameters = sane_parameters[Solver.__name__]
@@ -253,5 +248,4 @@
     bothmf, bothmt = solver.hydrodynamicVelocities(*args)
     assert np.allclose(mf, bothmf, atol=1e-6)
     if needsTorque:
-        assert np.allclose(mt, bothmt, atol=1e-6)
->>>>>>> 4dafab7f
+        assert np.allclose(mt, bothmt, atol=1e-6)