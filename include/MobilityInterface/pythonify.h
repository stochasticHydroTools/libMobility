--- conflicted
+++ resolved
@@ -253,13 +253,8 @@
 )pbdoc";
 
 template <class Solver>
-<<<<<<< HEAD
 void call_initialize(Solver &myself, real eta, real a, bool includeAngular,
                      real tol) {
-=======
-void call_initialize(Solver &myself, real T, real eta, real a,
-                     bool includeAngular, real tol) {
->>>>>>> a155eefa
   libmobility::Parameters par;
   par.viscosity = eta;
   par.hydrodynamicRadius = {a};
