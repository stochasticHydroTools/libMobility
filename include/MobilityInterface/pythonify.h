/*Raul P. Pelaez 2021.
The MOBILITY_PYTHONIFY(className, description) macro creates a pybind11 module from a class (called className) that inherits from libmobility::Mobility. "description" is a string that will be printed when calling help(className) from python (accompanied by the default documentation of the mobility interface.
 */
#include <stdexcept>
#ifndef MOBILITY_PYTHONIFY_H
#include"MobilityInterface.h"
#include<pybind11/pybind11.h>
#include<pybind11/numpy.h>
namespace py = pybind11;
using namespace pybind11::literals;
using pyarray = py::array;

#define MOBILITYSTR(s) xMOBILITYSTR(s)
#define xMOBILITYSTR(s) #s

inline auto string2Periodicity(std::string per){
  using libmobility::periodicity_mode;
  if(per == "open") return periodicity_mode::open;
  else if(per == "unspecified") return periodicity_mode::unspecified;
  else if(per == "single_wall") return periodicity_mode::single_wall;
  else if(per == "two_walls") return periodicity_mode::two_walls;
  else if(per == "periodic") return periodicity_mode::periodic;
  else throw std::runtime_error("[libMobility] Invalid periodicity");
}

inline auto createConfiguration(std::string perx, std::string pery, std::string perz){
  libmobility::Configuration conf;
  conf.periodicityX = string2Periodicity(perx);
  conf.periodicityY = string2Periodicity(pery);
  conf.periodicityZ = string2Periodicity(perz);
  return conf;
}

<<<<<<< HEAD
template<typename T>
void check_dtype(pyarray &arr){
  if(not py::isinstance<py::array_t<T>>(arr)){
    throw std::runtime_error("Input array must have the correct data type.");
  }
  if(not py::isinstance<py::array_t<T, py::array::c_style | py::array::forcecast>>(arr)){
    throw std::runtime_error("The input array is not contiguous and cannot be used as a buffer.");
  }

}

libmobility::real* cast_to_real(pyarray &arr){
  check_dtype<libmobility::real>(arr);
  return static_cast<libmobility::real*>(arr.mutable_data());
}

const libmobility::real* cast_to_const_real(pyarray &arr){
  check_dtype<const libmobility::real>(arr);
  return static_cast<const libmobility::real*>(arr.data());
}
=======
const char *constructor_docstring = R"pbdoc(
Initialize the module with a given set of periodicity conditions.

Each periodicity condition can be one of the following:
	- open: No periodicity in the corresponding direction.
	- unspecified: The periodicity is not specified.
	- single_wall: The system is bounded by a single wall in the corresponding direction.
	- two_walls: The system is bounded by two walls in the corresponding direction.
	- periodic: The system is periodic in the corresponding direction.

Parameters
----------
periodicityX : str
		Periodicity condition in the x direction.
periodicityY : str
		Periodicity condition in the y direction.
periodicityZ : str
		Periodicity condition in the z direction.
)pbdoc";

const char *initialize_docstring = R"pbdoc(
Initialize the module with a given set of parameters.

Parameters
----------
temperature : float
		Temperature of the system in energy units (i.e. kT).
viscosity : float
		Viscosity of the fluid.
hydrodynamicRadius : float
		Hydrodynamic radius of the particles.
numberParticles : int
		Number of particles in the system.
)pbdoc";

const char *mdot_docstring = R"pbdoc(
Computes the product of the Mobility matrix with a group of forces, :math:`\boldsymbol{\mathcal{M}}\boldsymbol{F}`.

It is required that :py:mod:`setPositions` has been called before calling this function.
Both inputs must have precision given by the precision attribute of the module.
Both inputs must have size 3*N, where N is the number of particles.
The arrays are ordered as :code:`[f0x, f0y, f0z, f1x, f1y, f1z, ...]`.

Parameters
----------
forces : array_like,
		Forces acting on the particles.
result : array_like,
		Where the result will be stored.
)pbdoc";

const char *sqrtMdotW_docstring = R"pbdoc(
Computes the stochastic contribution, :math:`\text{prefactor}\sqrt{2T\boldsymbol{\mathcal{M}}}d\boldsymbol{W}`, where :math:`\boldsymbol{\mathcal{M}}` is the mobility matrix and :math:`d\boldsymbol{W}` is a Wiener process.

It is required that :py:mod:`setPositions` has been called before calling this function.
Both inputs must have precision given by the precision attribute of the module.
Both inputs must have size 3*N, where N is the number of particles.
The arrays are ordered as :code:`[f0x, f0y, f0z, f1x, f1y, f1z, ...]`.

Parameters
----------
result : array_like,
		Where the result will be stored. The result will have the same format as the forces array.
prefactor : float, optional
		Prefactor to multiply the result by. Default is 1.0.
)pbdoc";



const char *hydrodynamicvelocities_docstring = R"pbdoc(
Computes the hydrodynamic (deterministic and stochastic) velocities.

.. math::
        \boldsymbol{\mathcal{M}}\boldsymbol{F} + \text{prefactor}\sqrt{2T\boldsymbol{\mathcal{M}}}d\boldsymbol{W}

If the forces are ommited only the stochastic part is computed.
If the temperature is zero the stochastic part is ommited.
Calling this function is equivalent to calling :py:mod:`Mdot` and :py:mod:`sqrtMdotW` in sequence, but in some solvers this can be done more efficiently.

Parameters
----------
forces : array_like, optional
		Forces acting on the particles.
result : array_like
		Where the result will be stored.
prefactor : float, optional
		Prefactor to multiply the result by. Default is 1.0.
)pbdoc";

>>>>>>> 8b66ac1b

#define xMOBILITY_PYTHONIFY(MODULENAME, EXTRACODE, documentation)	\
  PYBIND11_MODULE(MODULENAME, m){		      \
  using real = libmobility::real;		      \
  using Parameters = libmobility::Parameters;				\
  using Configuration = libmobility::Configuration;			\
  auto solver = py::class_<MODULENAME>(m, MOBILITYSTR(MODULENAME), documentation); \
  solver.def(py::init([](std::string perx, std::string pery, std::string perz){	\
    return std::unique_ptr<MODULENAME>(new MODULENAME(createConfiguration(perx, pery, perz))); }), \
    constructor_docstring, "periodicityX"_a, "periodicityY"_a, "periodicityZ"_a). \
  def("initialize", [](MODULENAME &myself, real T, real eta, real a, int N){ \
    Parameters par;							\
    par.temperature = T;						\
    par.viscosity = eta;						\
    par.hydrodynamicRadius = {a};					\
    par.numberParticles = N;						\
    myself.initialize(par);						\
  },									\
    initialize_docstring,		\
    "temperature"_a, "viscosity"_a,					\
    "hydrodynamicRadius"_a,						\
    "numberParticles"_a).						\
    def("setPositions", [](MODULENAME &myself, pyarray pos){myself.setPositions(cast_to_const_real(pos));}, \
	"The module will compute the mobility according to this set of positions.", \
	"positions"_a).							\
    def("Mdot", [](MODULENAME &myself, pyarray forces, pyarray result){\
<<<<<<< HEAD
      auto f = forces.size()?cast_to_const_real(forces):nullptr;	\
      myself.Mdot(f, cast_to_real(result));},	\
      "Computes the product of the RPY Mobility matrix with a group of forces.",	\
      "forces"_a = pyarray(), "result"_a).	\
    def("sqrtMdotW", [](MODULENAME &myself, pyarray result, libmobility::real prefactor){ \
      myself.sqrtMdotW(cast_to_real(result), prefactor);},		\
      "Computes the stochastic contribution, sqrt(2*T*M) dW, where M is the mobility and dW is a Weiner process.", \
      "result"_a = pyarray(), "prefactor"_a = 1.0).			\
    def("hydrodynamicVelocities", [](MODULENAME &myself, pyarray forces,\
					       pyarray result, libmobility::real prefactor){ \
      auto f = forces.size()?cast_to_const_real(forces):nullptr;	\
      myself.hydrodynamicVelocities(f, cast_to_real(result), prefactor);}, \
	"Computes the hydrodynamic (deterministic and stochastic) velocities. If the forces are ommited only the stochastic part is computed. If the temperature is zero (default) the stochastic part is ommited. The result is equivalent to calling Mdot followed by stochasticDisplacements.", \
=======
      auto f = forces.size()?forces.data():nullptr;			\
      myself.Mdot(f, result.mutable_data());},			\
      mdot_docstring,	\
      "forces"_a = pyarray(), "result"_a).	\
    def("sqrtMdotW", [](MODULENAME &myself, pyarray result, libmobility::real prefactor){ \
      myself.sqrtMdotW(result.mutable_data(), prefactor);}, \
      sqrtMdotW_docstring, \
      "result"_a = pyarray(), "prefactor"_a = 1.0).			\
    def("hydrodynamicVelocities", [](MODULENAME &myself, pyarray forces,\
					       pyarray result, libmobility::real prefactor){ \
      auto f = forces.size()?forces.data():nullptr;			\
      myself.hydrodynamicVelocities(f, result.mutable_data(), prefactor);}, \
	hydrodynamicvelocities_docstring, \
>>>>>>> 8b66ac1b
	"forces"_a = pyarray(), "result"_a  = pyarray(), "prefactor"_a = 1). \
    def("clean", &MODULENAME::clean, "Frees any memory allocated by the module."). \
    def_property_readonly_static("precision", [](py::object){return MODULENAME::precision;}, R"pbdoc(Compilation precision, a string holding either float or double.)pbdoc"); \
  EXTRACODE\
}
#define MOBILITY_PYTHONIFY(MODULENAME, documentationPrelude) xMOBILITY_PYTHONIFY(MODULENAME,; ,documentationPrelude)
#define MOBILITY_PYTHONIFY_WITH_EXTRA_CODE(MODULENAME, EXTRA, documentationPrelude) xMOBILITY_PYTHONIFY(MODULENAME,  EXTRA, documentationPrelude)
#endif<|MERGE_RESOLUTION|>--- conflicted
+++ resolved
@@ -31,7 +31,6 @@
   return conf;
 }
 
-<<<<<<< HEAD
 template<typename T>
 void check_dtype(pyarray &arr){
   if(not py::isinstance<py::array_t<T>>(arr)){
@@ -52,7 +51,6 @@
   check_dtype<const libmobility::real>(arr);
   return static_cast<const libmobility::real*>(arr.data());
 }
-=======
 const char *constructor_docstring = R"pbdoc(
 Initialize the module with a given set of periodicity conditions.
 
@@ -142,7 +140,6 @@
 		Prefactor to multiply the result by. Default is 1.0.
 )pbdoc";
 
->>>>>>> 8b66ac1b
 
 #define xMOBILITY_PYTHONIFY(MODULENAME, EXTRACODE, documentation)	\
   PYBIND11_MODULE(MODULENAME, m){		      \
@@ -169,35 +166,19 @@
 	"The module will compute the mobility according to this set of positions.", \
 	"positions"_a).							\
     def("Mdot", [](MODULENAME &myself, pyarray forces, pyarray result){\
-<<<<<<< HEAD
       auto f = forces.size()?cast_to_const_real(forces):nullptr;	\
       myself.Mdot(f, cast_to_real(result));},	\
-      "Computes the product of the RPY Mobility matrix with a group of forces.",	\
+      mdot_docstring,				\
       "forces"_a = pyarray(), "result"_a).	\
     def("sqrtMdotW", [](MODULENAME &myself, pyarray result, libmobility::real prefactor){ \
       myself.sqrtMdotW(cast_to_real(result), prefactor);},		\
-      "Computes the stochastic contribution, sqrt(2*T*M) dW, where M is the mobility and dW is a Weiner process.", \
+      sqrtMdotW_docstring,						\
       "result"_a = pyarray(), "prefactor"_a = 1.0).			\
     def("hydrodynamicVelocities", [](MODULENAME &myself, pyarray forces,\
 					       pyarray result, libmobility::real prefactor){ \
       auto f = forces.size()?cast_to_const_real(forces):nullptr;	\
       myself.hydrodynamicVelocities(f, cast_to_real(result), prefactor);}, \
-	"Computes the hydrodynamic (deterministic and stochastic) velocities. If the forces are ommited only the stochastic part is computed. If the temperature is zero (default) the stochastic part is ommited. The result is equivalent to calling Mdot followed by stochasticDisplacements.", \
-=======
-      auto f = forces.size()?forces.data():nullptr;			\
-      myself.Mdot(f, result.mutable_data());},			\
-      mdot_docstring,	\
-      "forces"_a = pyarray(), "result"_a).	\
-    def("sqrtMdotW", [](MODULENAME &myself, pyarray result, libmobility::real prefactor){ \
-      myself.sqrtMdotW(result.mutable_data(), prefactor);}, \
-      sqrtMdotW_docstring, \
-      "result"_a = pyarray(), "prefactor"_a = 1.0).			\
-    def("hydrodynamicVelocities", [](MODULENAME &myself, pyarray forces,\
-					       pyarray result, libmobility::real prefactor){ \
-      auto f = forces.size()?forces.data():nullptr;			\
-      myself.hydrodynamicVelocities(f, result.mutable_data(), prefactor);}, \
-	hydrodynamicvelocities_docstring, \
->>>>>>> 8b66ac1b
+	hydrodynamicvelocities_docstring,				\
 	"forces"_a = pyarray(), "result"_a  = pyarray(), "prefactor"_a = 1). \
     def("clean", &MODULENAME::clean, "Frees any memory allocated by the module."). \
     def_property_readonly_static("precision", [](py::object){return MODULENAME::precision;}, R"pbdoc(Compilation precision, a string holding either float or double.)pbdoc"); \
