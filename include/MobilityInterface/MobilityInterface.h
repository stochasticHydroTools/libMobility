/* Raul P. Pelaez 2021-2025. The libMobility interface.
   Every mobility implement must inherit from the Mobility virtual base class.
   See solvers/SelfMobility for a simple example
 */
#ifndef MOBILITYINTERFACE_H
#define MOBILITYINTERFACE_H
#include "defines.h"
#include "lanczos.h"
#include "memory/container.h"
#include <random>
#include <stdexcept>
#include <vector>

namespace libmobility {

enum class periodicity_mode {
  single_wall,
  two_walls,
  open,
  periodic,
  unspecified
};

// Parameters that are proper to every solver.
struct Parameters {
  std::vector<real> hydrodynamicRadius;
  real viscosity = 1;
  real tolerance = 1e-4; // Tolerance for Lanczos fluctuations
  std::uint64_t seed = 0;
  bool includeAngular = false;
};

// A list of parameters that cannot be changed by reinitializing a solver and/or
// are properties of the solver. For instance, an open boundary solver will only
// accept open periodicity. Another solver might be set up for either cpu or gpu
// at creation
struct Configuration {
  periodicity_mode periodicityX = periodicity_mode::unspecified;
  periodicity_mode periodicityY = periodicity_mode::unspecified;
  periodicity_mode periodicityZ = periodicity_mode::unspecified;
};

// This is the virtual base class that every solver must inherit from.
class Mobility {
private:
  bool initialized = false;
  std::uint64_t lanczosSeed;
  real lanczosTolerance;
  std::shared_ptr<LanczosStochasticVelocities> lanczos;
  std::vector<real> lanczosOutput;
  bool includeAngular = false;
  std::mt19937 rng;

protected:
  Mobility() {};

public:
  // These constants are available to all solvers
  static constexpr auto version = LIBMOBILITYVERSION; // The interface version
#if defined SINGLE_PRECISION
  static constexpr auto precision = "float";
#else
  static constexpr auto precision = "double";
#endif
  // The constructor should accept a Configuration object and ensure the
  // requested parameters are acceptable (an open boundary solver should
  // complain if periodicity is selected). A runtime_exception should be thrown
  // if the configuration is invalid. The constructor here is just an example,
  // since this is a pure virtual class
  /*
  Mobility(Configuration conf){
    if(conf.periodicityX != periodicity::open or
    conf.periodicityY != periodicity::open or
    conf.periodicityZ != periodicity::open)
      throw std::runtime_error("[Mobility] This is an open boundary solver");
  }
  */
  // Outside of the common interface, solvers can define a function called
  // setParameters[ModuleName] , with arbitrary input, that simply acknowledges
  // a set of values proper to the specific solver. These new parameters should
  // NOT take effect until initialize is called afterwards.
  //  void setParametersModuleName(MyParameters par){
  //    //Store required parameters
  //  }

  // Initialize should leave the solver in a state ready for setPositions to be
  //  called. Furthermore, initialize can be called again if some parameter
  //  changes
  virtual void initialize(Parameters par) {
    // Clean if the solver was already initialized
    if (initialized)
      this->clean();
    if (par.seed == 0)
      par.seed = std::random_device()();
    this->rng = std::mt19937(par.seed);
    this->initialized = true;
    this->lanczosSeed = this->rng();
    this->lanczosTolerance = par.tolerance;
    this->includeAngular = par.includeAngular;
  }

  // Set the positions to construct the mobility operator from
  virtual void setPositions(device_span<const real> positions) = 0;

  // Return the current number of particles in the system
  virtual uint getNumberParticles() = 0;

  // Apply the grand mobility operator (\Omega) to a series of forces (F) and
  // torques (T) to get the resulting linear (V) and angular (W) velocities
  virtual void Mdot(device_span<const real> forces,
                    device_span<const real> torques, device_span<real> linear,
                    device_span<real> angular) = 0;

  // Compute the stochastic displacements as result=prefactor*sqrt(\Omega)*dW.
  // Where dW is a vector of Gaussian random numbers If the solver does not
  // provide a stochastic displacement implementation, the Lanczos algorithm
  // will be used automatically
  virtual void sqrtMdotW(device_span<real> ilinear, device_span<real> iangular,
                         real prefactor = 1) {
    if (prefactor == 0)
      return;
    if (not this->initialized)
      throw std::runtime_error(
          "[libMobility] You must initialize the base class in order to use "
          "the default stochastic displacement computation");
    const auto numberParticles = this->getNumberParticles();
    if (numberParticles <= 0)
      throw std::runtime_error(
          "[libMobility] The number of particles is not set. Did you "
          "forget to call setPositions?");
    device_adapter<real> linear(ilinear, device::cpu);
    device_adapter<real> angular(iangular, device::cpu);
    if (linear.empty())
      throw std::runtime_error(
          "[libMobility] This solver requires linear velocities");
    if (linear.size() / 3 != numberParticles) {
      throw std::runtime_error(
          "[libMobility] The number of linear velocities does not match the "
          "number of particles");
    }
<<<<<<< HEAD
=======
    // if (this->needsTorque && linear.size() != angular.size())
    // throw std::runtime_error("[libMobility] This solver requires angular "
    //  "velocities when configured with torques");
>>>>>>> a155eefa
    const auto numberElements =
        numberParticles + (this->includeAngular ? numberParticles : 0);
    if (not lanczos) {
      lanczos = std::make_shared<LanczosStochasticVelocities>(
          this->lanczosTolerance, this->lanczosSeed);
    }
    lanczosOutput.resize(3 * numberElements);
    std::fill(lanczosOutput.begin(), lanczosOutput.end(), 0);
    auto dev = linear.dev;
    lanczos->sqrtMdotW(
        [this, dev, numberParticles](const real *f, real *mv) {
          // Torques are stored at the end of the force array
          // After, results are separated into linear and angular velocities
          const auto N = numberParticles;
          const real *t = this->includeAngular ? (f + 3 * N) : nullptr;
          real *mt = this->includeAngular ? (mv + 3 * N) : nullptr;
          device_span<const real> s_t({t, t + (t ? (3 * N) : 0)}, dev);
          device_span<real> s_mt({mt, mt + (mt ? (3 * N) : 0)}, dev);
          device_span<const real> s_f({f, f + 3 * N}, dev);
          device_span<real> s_mv({mv, mv + 3 * N}, dev);
          Mdot(s_f, s_t, s_mv, s_mt);
        },
        lanczosOutput.data(), numberElements, prefactor);
    std::transform(lanczosOutput.begin(),
                   lanczosOutput.begin() + 3 * numberParticles, linear.begin(),
                   linear.begin(), thrust::plus<real>());
    if (this->includeAngular)
      std::transform(lanczosOutput.begin() + 3 * numberParticles,
                     lanczosOutput.end(), angular.begin(), angular.begin(),
                     thrust::plus<real>());
  }


  // computes velocities according to the Langevin equation.
  virtual void LangevinVelocities(real dt, real kbt, 
                                  device_span<const real> forces,
                                  device_span<const real> torques,
                                  device_span<real> linear,
                                  device_span<real> angular){
    if (!forces.empty() or !torques.empty()) {
      Mdot(forces, torques, linear, angular);
    }

    // prefactors (last argument) are chosen for dimensional consistency
    if (kbt != 0){
      const real sqrt_prefactor = std::sqrt(2 * kbt / dt);
      sqrtMdotW(linear, angular, sqrt_prefactor);
      divM(linear, angular, kbt);
    }
  }

  // Compute the divergence of the mobility matrix,
  // :math:`\boldsymbol{\partial}_\boldsymbol{x}\cdot
  // \boldsymbol{\mathcal{M}}`.
  virtual void divM(device_span<real> ilinear, device_span<real> angular,
                    real prefactor = 1) {
    // For open and periodic solvers the thermal drift is zero, so this function
    // does nothing by default.
  }

  bool getIncludeAngular() const { return this->includeAngular; }

  // Clean any memory allocated by the solver
  virtual void clean() {
    lanczos.reset();
    lanczosOutput.clear();
  }
};
} // namespace libmobility
#endif<|MERGE_RESOLUTION|>--- conflicted
+++ resolved
@@ -138,12 +138,6 @@
           "[libMobility] The number of linear velocities does not match the "
           "number of particles");
     }
-<<<<<<< HEAD
-=======
-    // if (this->needsTorque && linear.size() != angular.size())
-    // throw std::runtime_error("[libMobility] This solver requires angular "
-    //  "velocities when configured with torques");
->>>>>>> a155eefa
     const auto numberElements =
         numberParticles + (this->includeAngular ? numberParticles : 0);
     if (not lanczos) {
@@ -178,7 +172,7 @@
 
 
   // computes velocities according to the Langevin equation.
-  virtual void LangevinVelocities(real dt, real kbt, 
+  virtual void LangevinVelocities(real dt, real kbt,
                                   device_span<const real> forces,
                                   device_span<const real> torques,
                                   device_span<real> linear,
