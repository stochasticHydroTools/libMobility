--- conflicted
+++ resolved
@@ -4,20 +4,13 @@
  */
 #ifndef MOBILITYINTERFACE_H
 #define MOBILITYINTERFACE_H
-<<<<<<< HEAD
 #include "defines.h"
 #include "lanczos/lanczos.h"
 #include "memory/container.h"
-=======
-#include "memory/container.h"
-#include "defines.h"
-#include "lanczos.h"
->>>>>>> 3f95992f
 #include <random>
 #include <stdexcept>
 #include <vector>
 namespace libmobility {
-<<<<<<< HEAD
 
 enum class periodicity_mode {
   single_wall,
@@ -60,50 +53,6 @@
   thrust::device_vector<real> lanczosOutput;
   real temperature;
   bool needsTorque = false;
-=======
-
-enum class periodicity_mode {
-  single_wall,
-  two_walls,
-  open,
-  periodic,
-  unspecified
-};
-
-// Parameters that are proper to every solver.
-struct Parameters {
-  std::vector<real> hydrodynamicRadius;
-  real viscosity = 1;
-  real temperature = 0;
-  real tolerance = 1e-4; // Tolerance for Lanczos fluctuations
-  int numberParticles = -1;
-  std::uint64_t seed = 0;
-  bool needsTorque = false;
-};
-
-// A list of parameters that cannot be changed by reinitializing a solver and/or
-// are properties of the solver. For instance, an open boundary solver will only
-// accept open periodicity. Another solver might be set up for either cpu or gpu
-// at creation
-struct Configuration {
-  periodicity_mode periodicityX = periodicity_mode::unspecified;
-  periodicity_mode periodicityY = periodicity_mode::unspecified;
-  periodicity_mode periodicityZ = periodicity_mode::unspecified;
-};
-
-// This is the virtual base class that every solver must inherit from.
-class Mobility {
-private:
-  int numberParticles;
-  bool initialized = false;
-  std::uint64_t lanczosSeed;
-  real lanczosTolerance;
-  std::shared_ptr<LanczosStochasticVelocities> lanczos;
-  std::vector<real> lanczosOutput;
-  real temperature;
-  bool needsTorque = false;
-
->>>>>>> 3f95992f
 protected:
   Mobility() {};
 
@@ -135,7 +84,6 @@
   //  void setParametersModuleName(MyParameters par){
   //    //Store required parameters
   //  }
-
   // Initialize should leave the solver in a state ready for setPositions to be
   //  called. Furthermore, initialize can be called again if some parameter
   //  changes
@@ -164,11 +112,7 @@
   // Where dW is a vector of Gaussian random numbers If the solver does not
   // provide a stochastic displacement implementation, the Lanczos algorithm
   // will be used automatically
-<<<<<<< HEAD
   virtual void sqrtMdotW(device_span<real> ilinear, device_span<real> iangular,
-=======
-  virtual void sqrtMdotW(device_span<real> linear, device_span<real> angular,
->>>>>>> 3f95992f
                          real prefactor = 1) {
     if (this->temperature == 0)
       return;
@@ -178,7 +122,6 @@
       throw std::runtime_error(
           "[libMobility] You must initialize the base class in order to use "
           "the default stochastic displacement computation");
-<<<<<<< HEAD
     lanczosOutput.resize(3 * this->numberParticles +
                          (this->needsTorque ? 3 * this->numberParticles : 0));
     if (this->needsTorque && iangular.empty())
@@ -214,44 +157,6 @@
                    lanczosOutput.begin() + 3 * this->numberParticles,
                    lanczosOutput.end(), a_ptr);
     }
-=======
-    if (not lanczos) {
-      if (this->lanczosSeed ==
-          0) { // If a seed is not provided, get one from random device
-        this->lanczosSeed = std::random_device()();
-      }
-      int numberElements = this->needsTorque ? (2 * this->numberParticles)
-                                             : this->numberParticles;
-      lanczos = std::make_shared<LanczosStochasticVelocities>(
-          numberElements, this->lanczosTolerance, this->lanczosSeed);
-      lanczosOutput.resize(3 * numberElements);
-    }
-    if (this->needsTorque && angular.empty())
-      throw std::runtime_error("[libMobility] This solver requires angular "
-                               "velocities when configured with torques");
-    std::fill(lanczosOutput.begin(), lanczosOutput.end(), 0);
-    auto dev = linear.dev;
-    lanczos->sqrtMdotW(
-        [this, dev](const real *f, real *mv) {
-          // Torques are stored at the end of the force array
-          // After, results are separated into linear and angular velocities
-          const int N = this->numberParticles;
-          const real *t = this->needsTorque ? (f + 3 * N) : nullptr;
-          real *mt = this->needsTorque ? (mv + 3 * N) : nullptr;
-          device_span<const real> s_t({t, t + (t ? (3 * N) : 0)}, dev);
-          device_span<real> s_mt({mt, mt + (mt ? (3 * N) : 0)}, dev);
-	  device_span<const real> s_f({f, f + 3 * N}, dev);
-	  device_span<real> s_mv({mv, mv + 3 * N}, dev);
-          Mdot(s_f, s_t, s_mv, s_mt);
-        },
-        lanczosOutput.data(), prefactor);
-    thrust::copy(lanczosOutput.begin(),
-                 lanczosOutput.begin() + 3 * this->numberParticles,
-                 linear.begin());
-    if (this->needsTorque)
-      thrust::copy(lanczosOutput.begin() + 3 * this->numberParticles,
-                   lanczosOutput.end(), angular.begin());
->>>>>>> 3f95992f
   }
 
   // Equivalent to calling Mdot and then stochasticDisplacements, can be faster
