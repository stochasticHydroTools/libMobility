cmake_minimum_required(VERSION 3.24)
project(libMobility)
enable_language(CUDA)
set(CMAKE_MODULE_PATH ${CMAKE_MODULE_PATH} "${CMAKE_SOURCE_DIR}/cmake/" "$ENV{CONDA_PREFIX}/share/cmake/Modules")
if(NOT DEFINED CMAKE_BUILD_TYPE)
  set(CMAKE_BUILD_TYPE Release)
endif()
add_compile_definitions(PUBLIC MAXLOGLEVEL=3)
set(CMAKE_CXX_STANDARD_REQUIRED ON)
set(CMAKE_CXX_STANDARD 20)
set(CMAKE_CUDA_STANDARD 20)
set(CMAKE_CUDA_STANDARD_REQUIRED ON)
set(CMAKE_CUDA_SEPARABLE_COMPILATION OFF)
# Set CUDA archs so all supported GPUs are covered
if(NOT DEFINED CMAKE_CUDA_ARCHITECTURES)
  set(CMAKE_CUDA_ARCHITECTURES "all")
endif()
IF (CMAKE_BUILD_TYPE MATCHES "Debug")
  if(CMAKE_CUDA_COMPILER_ID STREQUAL "NVIDIA")
    set(CMAKE_CUDA_FLAGS "-g -G -src-in-ptx -fPIC")
  else()
    set(CMAKE_CUDA_FLAGS "-g")
  endif()
 set(CMAKE_CXX_FLAGS "-g -Wall -fPIC")
ENDIF()
<<<<<<< HEAD
if(DEFINED DOUBLEPRECISION)
=======
if(DOUBLEPRECISION) # checks if equal to 1
>>>>>>> 3f95992f
  add_compile_definitions(PUBLIC DOUBLE_PRECISION)
endif()
set(THIRD_PARTY_DIR ${CMAKE_SOURCE_DIR}/include/third_party)
set(UAMMD_INCLUDE ${THIRD_PARTY_DIR}/uammd/src
  ${THIRD_PARTY_DIR}/uammd/src/third_party)

set(BLA_STATIC OFF)
find_package(BLAS)
find_package(LAPACK)
if(BLAS_FOUND AND LAPACK_FOUND)
  set(MKL_DETECTED FALSE)
  foreach(lib ${BLAS_LIBRARIES})
    get_filename_component(filename "${lib}" NAME)
    string(REGEX REPLACE "^lib|\\.(so|dylib|dll)$" "" filename_stripped "${filename}")
    string(TOLOWER "${filename_stripped}" filename_lower)
    if(filename_lower MATCHES "mkl")
      set(MKL_DETECTED TRUE)
      break()
    endif()
  endforeach()
  if(MKL_DETECTED)
    message(STATUS "Intel MKL environment detected")
    add_compile_definitions(PUBLIC USE_MKL)
    find_path(MKL_INCLUDE_DIR NAMES mkl.h PATHS
      $ENV{CONDA_PREFIX}/include
      $ENV{PREFIX}/include
      $ENV{MKLROOT}/include
      $ENV{BLAS_HOME}/include
      /usr/include
      /usr/local/include
    )
    include_directories(${MKL_INCLUDE_DIR})
  else()
    find_path(BLAS_INCLUDE_DIR NAMES lapacke.h PATHS
      $ENV{CONDA_PREFIX}/include
      $ENV{PREFIX}/include
      $ENV{MKLROOT}/include
      $ENV{BLAS_HOME}/include
      /usr/include
      /usr/local/include
    )
    find_path(LAPACKE_INCLUDE_DIR lapacke.h)
    find_library(LAPACKE_LIBRARY NAMES lapacke)
    if(LAPACKE_INCLUDE_DIR AND LAPACKE_LIBRARY)
      set(LAPACKE_FOUND TRUE)
      set(LAPACKE_LIBRARIES ${LAPACKE_LIBRARY})
      set(LAPACKE_INCLUDE_DIRS ${LAPACKE_INCLUDE_DIR})
    else()
      message(FATAL_ERROR "LAPACKE not found.")
    endif()
    include_directories(${LAPACKE_INCLUDE_DIRS})
    include_directories(${BLAS_INCLUDE_DIR})
    link_libraries(${LAPACKE_LIBRARIES})
  endif()
else()
  message(FATAL_ERROR "BLAS and LAPACK not found. Please install them.")
endif()
link_libraries(BLAS::BLAS LAPACK::LAPACK cudart)
find_package(Python 3
  REQUIRED COMPONENTS Interpreter Development.Module
  OPTIONAL_COMPONENTS Development.SABIModule)
include(FetchContent)
FetchContent_Declare(
  nanobind
  GIT_REPOSITORY https://github.com/wjakob/nanobind/
  GIT_TAG        v2.4.0
)
FetchContent_MakeAvailable(nanobind)
include_directories(${UAMMD_INCLUDE} ${BLAS_INCLUDE_DIRS} ${LAPACKE_INCLUDE_DIRS})
include_directories(${THIRD_PARTY_DIR}/LanczosAlgorithm/include)
include_directories(${CMAKE_SOURCE_DIR}/include)
if(CMAKE_CUDA_COMPILER_ID STREQUAL "NVIDIA")
  set(CMAKE_CUDA_FLAGS "${CMAKE_CUDA_FLAGS} --expt-relaxed-constexpr -extended-lambda")
endif()
add_subdirectory(solvers)
enable_testing()
add_subdirectory(tests/cpp)


# Install headers under include/ to the CMAKE_INSTALL_PREFIX include directory
install(DIRECTORY ${CMAKE_SOURCE_DIR}/include/MobilityInterface DESTINATION ${CMAKE_INSTALL_PREFIX}/include/)
install(DIRECTORY ${THIRD_PARTY_DIR}/LanczosAlgorithm/include/ DESTINATION ${CMAKE_INSTALL_PREFIX}/include/MobilityInterface/)
install(DIRECTORY ${THIRD_PARTY_DIR}/uammd/src/ DESTINATION ${CMAKE_INSTALL_PREFIX}/include/uammd/src)

install(DIRECTORY tests/ DESTINATION ${CMAKE_INSTALL_PREFIX}/share/libMobility/tests/ FILES_MATCHING PATTERN "*.py" PATTERN "*.npz")
# Add a test for each Python file in the tests directory
file(GLOB TESTS tests/*.py)
foreach(TEST ${TESTS})
  get_filename_component(TEST_NAME ${TEST} NAME_WE)
  add_test(NAME ${TEST_NAME} COMMAND pytest -vs ${TEST})
endforeach()<|MERGE_RESOLUTION|>--- conflicted
+++ resolved
@@ -23,11 +23,7 @@
   endif()
  set(CMAKE_CXX_FLAGS "-g -Wall -fPIC")
 ENDIF()
-<<<<<<< HEAD
-if(DEFINED DOUBLEPRECISION)
-=======
 if(DOUBLEPRECISION) # checks if equal to 1
->>>>>>> 3f95992f
   add_compile_definitions(PUBLIC DOUBLE_PRECISION)
 endif()
 set(THIRD_PARTY_DIR ${CMAKE_SOURCE_DIR}/include/third_party)
