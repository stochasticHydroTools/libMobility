--- conflicted
+++ resolved
@@ -11,13 +11,10 @@
 	      "Trying to compile NBody with a different precision to MobilityInterface.h");
 
 class NBody: public libmobility::Mobility{
-<<<<<<< HEAD
   using device = libmobility::device;
   using periodicity_mode = libmobility::periodicity_mode;
   using Configuration = libmobility::Configuration;
   using Parameters = libmobility::Parameters;
-=======
->>>>>>> 20937eef
   using real = libmobility::real;
   std::vector<real> positions;
   real selfMobility;
@@ -25,7 +22,6 @@
   int numberParticles;
   nbody_rpy::algorithm algorithm = nbody_rpy::algorithm::advise;
 public:
-<<<<<<< HEAD
 
   NBody(Configuration conf){
     if(conf.numberSpecies!=1)
@@ -40,9 +36,6 @@
     this->algorithm = algo;
   }
 
-=======
-  using Parameters = libmobility::Parameters;
->>>>>>> 20937eef
   virtual void initialize(Parameters ipar) override{
     this->numberParticles = ipar.numberParticles;
     this->hydrodynamicRadius = ipar.hydrodynamicRadius[0];
@@ -64,10 +57,5 @@
 				   selfMobility, hydrodynamicRadius,
 				   algorithm);
   }
-<<<<<<< HEAD
-=======
-private:
-  Parameters par;
->>>>>>> 20937eef
 };
 #endif
