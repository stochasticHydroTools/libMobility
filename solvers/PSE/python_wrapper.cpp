--- conflicted
+++ resolved
@@ -4,15 +4,6 @@
 static const char *docstringSetParameters = R"pbdoc(
 		Set the parameters for the PSE solver.
 
-<<<<<<< HEAD
-MOBILITY_PYTHONIFY_WITH_EXTRA_CODE(PSE,
-				   solver.def("setParameters",
-					      [](PSE &self, real psi, real Lx, real Ly, real Lz, real shearStrain){
-						self.setParametersPSE({psi, Lx, Ly, Lz, shearStrain});
-					      },
-					      "psi"_a, "Splitting parameter", "Lx"_a, "Ly"_a, "Lz"_a, "shearStrain"_a);,
-  "This module computes the RPY mobility in triply periodic boundaries using Ewald splitting in the GPU.");
-=======
 		Parameters
 		----------
 		psi : float
@@ -33,7 +24,7 @@
 MOBILITY_PYTHONIFY_WITH_EXTRA_CODE(
     PSE,
     solver.def(
-        "setParametersPSE",
+        "setParameters",
         [](PSE &self, real psi, real Lx, real Ly, real Lz, real shearStrain) {
           self.setParametersPSE({psi, Lx, Ly, Lz, shearStrain});
         },
@@ -41,5 +32,4 @@
 	"psi"_a, "Lx"_a,
         "Ly"_a, "Lz"_a,
         "shearStrain"_a);
-    , docstring);
->>>>>>> 8b66ac1b
+    , docstring);