--- conflicted
+++ resolved
@@ -73,19 +73,17 @@
       h = this->dppar.hydrodynamicRadius / 1.731;
       this->dppar.alpha_d = this->dppar.w_d * 0.5;
     } else {
-<<<<<<< HEAD
-      this->dppar.w = 4;
-      this->dppar.beta_x = 1.785 * this->dppar.w;
-      this->dppar.beta_y = 1.785 * this->dppar.w;
-      h = this->dppar.hydrodynamicRadius / 1.205;
-=======
+      // w=4
       // this->dppar.w = 4;
+      // this->dppar.beta_x = 1.785 * this->dppar.w;
+      // this->dppar.beta_y = 1.785 * this->dppar.w;
+      // h = this->dppar.hydrodynamicRadius / 1.205;
+
+      // w=6
       this->dppar.w = 6;
-      this->dppar.beta = 1.714 * this->dppar.w;
-      // this->dppar.beta = 1.785 * this->dppar.w;
-      // h = this->dppar.hydrodynamicRadius / 1.205;
+      this->dppar.beta_x = 1.714 * this->dppar.w;
+      this->dppar.beta_y = 1.714 * this->dppar.w;
       h = this->dppar.hydrodynamicRadius / 1.554;
->>>>>>> 85c167a1
     }
     this->dppar.alpha = this->dppar.w * 0.5;
     this->dppar.tolerance = 1e-6;
@@ -103,14 +101,9 @@
       this->dppar.Lx = Nx * h;
       this->dppar.Ly = Ny * h;
     } else { // adjust h so that L/h is an integer
-<<<<<<< HEAD
       real h_x = this->dppar.Lx / Nx;
       real h_y = this->dppar.Ly / Ny;
       std::cout << "h_x: " << h_x << ", h_y: " << h_y << std::endl;
-=======
-      // TODO this is wrong?
->>>>>>> 85c167a1
-      h = std::min(this->dppar.Lx / Nx, this->dppar.Ly / Ny);
       double arg = this->dppar.hydrodynamicRadius / (this->dppar.w * h_y);
       this->dppar.beta_x =
           dpstokes_polys::polyEval(dpstokes_polys::cbetam_inv, arg);
