/*Raul P. Pelaez 2022. Python wrapper for the DPStokes module
 */
#include "mobility.h"
#include <MobilityInterface/pythonify.h>
using DPStokesParameters = uammd_dpstokes::PyParameters;
static const char *setparameters_docstring = R"pbdoc(

When the periodicity is set to :code:`single_wall` a wall in the bottom of the domain is added.
When the periodicity is set to :code:`two_walls` a wall in the bottom and top of the domain is added.

Even in open mode (Z periodicity set to `open`) the values of :code:`zmin` and :code:`zmax` are still required. The algorithm needs to define a grid in the z direction, and these values define the extents of that grid. The code will fail if a position outside of these extents is used.

Parameters
----------
Lx : float
		The box size in the x direction.
Ly : float
		The box size in the y direction.
zmin : float
		The minimum value of the z coordinate. This is the position of the bottom wall if the Z periodicity is `single_wall` or `two_walls`.
zmax : float
		The maximum value of the z coordinate. This is the position of the top wall if the Z periodicity is `two_walls`.
allowChangingBoxSize : bool
    Whether the periodic extents Lx & Ly can be modified during parameter selection. Default: false.
)pbdoc";

<<<<<<< HEAD
static const char *docstring = R"pbdoc(
In the Doubly periodic Stokes geometry (DPStokes), an incompressible fluid exists in a domain which is periodic in the plane and open (or walled) in the third direction. The algorithm is described in [1].

The periodicity must be set to `periodic` in the X and Y directions. The Z periodicity can be set to `open`, `single_wall`, or `two_walls`. The `open` option allows for an open boundary condition in the Z direction, while `single_wall` and `two_walls` add walls at the bottom and/or top of the simulation box.

**References**

[1] Aref Hashemi, Raúl P. Peláez, Sachin Natesh, Brennan Sprinkle, Ondrej Maxian, Zecheng Gan, Aleksandar Donev; Computing hydrodynamic interactions in confined doubly periodic geometries in linear time. J. Chem. Phys. 21 April 2023; 158 (15): 154101. https://doi.org/10.1063/5.0141371
)pbdoc";

MOBILITY_PYTHONIFY_WITH_EXTRA_CODE(DPStokes,
                                   solver.def(
                                       "setParameters",
                                       [](DPStokes &self, real Lx,
                                          real Ly, real zmin, real zmax, bool allowChangingBoxSize)
                                       {
                                           DPStokesParameters params;
                                           params.Lx = Lx;
                                           params.Ly = Ly;
                                           params.zmin = zmin;
                                           params.zmax = zmax;
                                           params.allowChangingBoxSize = allowChangingBoxSize;
                                           self.setParametersDPStokes(params);
                                       },
                                       "Lx"_a, "Ly"_a, "zmin"_a,
					      "zmax"_a, "allowChangingBoxSize"_a = false, setparameters_docstring);
                                   , docstring);
=======
MOBILITY_PYTHONIFY_WITH_EXTRA_CODE(
    DPStokes,
    solver.def(
        "setParameters",
        [](DPStokes &self, real Lx, real Ly, real zmin, real zmax,
           bool allowChangingBoxSize) {
          DPStokesParameters params;
          params.Lx = Lx;
          params.Ly = Ly;
          params.zmin = zmin;
          params.zmax = zmax;
          params.allowChangingBoxSize = allowChangingBoxSize;
          self.setParametersDPStokes(params);
        },
        "Lx"_a, "Ly"_a, "zmin"_a, "zmax"_a, "allowChangingBoxSize"_a = false);
    , docstring);
>>>>>>> af79eedd
<|MERGE_RESOLUTION|>--- conflicted
+++ resolved
@@ -24,7 +24,6 @@
     Whether the periodic extents Lx & Ly can be modified during parameter selection. Default: false.
 )pbdoc";
 
-<<<<<<< HEAD
 static const char *docstring = R"pbdoc(
 In the Doubly periodic Stokes geometry (DPStokes), an incompressible fluid exists in a domain which is periodic in the plane and open (or walled) in the third direction. The algorithm is described in [1].
 
@@ -35,38 +34,19 @@
 [1] Aref Hashemi, Raúl P. Peláez, Sachin Natesh, Brennan Sprinkle, Ondrej Maxian, Zecheng Gan, Aleksandar Donev; Computing hydrodynamic interactions in confined doubly periodic geometries in linear time. J. Chem. Phys. 21 April 2023; 158 (15): 154101. https://doi.org/10.1063/5.0141371
 )pbdoc";
 
-MOBILITY_PYTHONIFY_WITH_EXTRA_CODE(DPStokes,
-                                   solver.def(
-                                       "setParameters",
-                                       [](DPStokes &self, real Lx,
-                                          real Ly, real zmin, real zmax, bool allowChangingBoxSize)
-                                       {
-                                           DPStokesParameters params;
-                                           params.Lx = Lx;
-                                           params.Ly = Ly;
-                                           params.zmin = zmin;
-                                           params.zmax = zmax;
-                                           params.allowChangingBoxSize = allowChangingBoxSize;
-                                           self.setParametersDPStokes(params);
-                                       },
-                                       "Lx"_a, "Ly"_a, "zmin"_a,
-					      "zmax"_a, "allowChangingBoxSize"_a = false, setparameters_docstring);
-                                   , docstring);
-=======
 MOBILITY_PYTHONIFY_WITH_EXTRA_CODE(
-    DPStokes,
-    solver.def(
-        "setParameters",
-        [](DPStokes &self, real Lx, real Ly, real zmin, real zmax,
-           bool allowChangingBoxSize) {
-          DPStokesParameters params;
-          params.Lx = Lx;
-          params.Ly = Ly;
-          params.zmin = zmin;
-          params.zmax = zmax;
-          params.allowChangingBoxSize = allowChangingBoxSize;
-          self.setParametersDPStokes(params);
-        },
-        "Lx"_a, "Ly"_a, "zmin"_a, "zmax"_a, "allowChangingBoxSize"_a = false);
-    , docstring);
->>>>>>> af79eedd
+    DPStokes, solver.def(
+                  "setParameters",
+                  [](DPStokes &self, real Lx, real Ly, real zmin, real zmax,
+                     bool allowChangingBoxSize) {
+                    DPStokesParameters params;
+                    params.Lx = Lx;
+                    params.Ly = Ly;
+                    params.zmin = zmin;
+                    params.zmax = zmax;
+                    params.allowChangingBoxSize = allowChangingBoxSize;
+                    self.setParametersDPStokes(params);
+                  },
+                  "Lx"_a, "Ly"_a, "zmin"_a, "zmax"_a,
+                  "allowChangingBoxSize"_a = false, setparameters_docstring);
+    , docstring);