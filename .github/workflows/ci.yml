name: CI

on:
  push:
    branches: [ main ]
  pull_request:
    branches: [ main ]
  schedule:
    # Run every Sunday at midnight
    - cron:  '0 0 * * 0'

defaults:
  run:
    shell: bash -l {0}

jobs:
  build:
    name: ${{ matrix.name }}
    runs-on: ubuntu-22.04
    strategy:
      fail-fast: false
      matrix:
        include:
          # Latest supported versions
          - name: Linux (CUDA 12)
    steps:
    - name: Check out
      uses: actions/checkout@v2
      with:
        submodules: recursive
        
    - name: Show dependency file
      run: cat environment.yml
      
    - name: Install Mamba
      uses: mamba-org/setup-micromamba@v1
      with:
        environment-file: environment.yml
        cache-environment: false
        cache-downloads: true

    - name: List environment
      run: |
        micromamba activate libmobility
        micromamba list

    - name: Configure and compile the library
      run: |
        micromamba activate libmobility
        mkdir build && cd build
        cmake -DCMAKE_VERBOSE_MAKEFILE=yes -DCMAKE_INSTALL_PREFIX=$CONDA_PREFIX ..
        make -j3 all install
        
    - name: Try to import libMobility
      run: |
        micromamba activate libmobility
        python -c "import libMobility"
        python -c "from libMobility import DPStokes, PSE, NBody, SelfMobility"
        
<<<<<<< HEAD
    - name: Run pytest
      run: |
        micromamba activate libmobility
        pytest -s -v tests/test_initialization.py tests/test_precision.py
        
=======
    - name: Install docs dependencies
      run: |
        pip install -r docs/requirements.txt
      shell: bash -el {0}
      
    - name: Build Sphinx Documentation
      run: |
        cd docs
        make html
      shell: bash -el {0}
>>>>>>> 8b66ac1b
<|MERGE_RESOLUTION|>--- conflicted
+++ resolved
@@ -57,13 +57,11 @@
         python -c "import libMobility"
         python -c "from libMobility import DPStokes, PSE, NBody, SelfMobility"
         
-<<<<<<< HEAD
     - name: Run pytest
       run: |
         micromamba activate libmobility
         pytest -s -v tests/test_initialization.py tests/test_precision.py
         
-=======
     - name: Install docs dependencies
       run: |
         pip install -r docs/requirements.txt
@@ -73,5 +71,4 @@
       run: |
         cd docs
         make html
-      shell: bash -el {0}
->>>>>>> 8b66ac1b
+      shell: bash -el {0}